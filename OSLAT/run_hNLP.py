--- conflicted
+++ resolved
@@ -651,15 +651,10 @@
         tokenizer,
         id2synonyms,
         train_set,
-<<<<<<< HEAD
         ckpt_save_path,
         test_set=test_set,
-=======
-        ckpt_dir,
-        # test_set=test_set,
         top_k_ckpts=3,
         load_from=best_ckpt_path,
->>>>>>> 52669ce0
     )
 
 
